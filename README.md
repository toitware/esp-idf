--- conflicted
+++ resolved
@@ -27,7 +27,7 @@
 
 ## Configuring the Project
 
-`idf.py menuconfig`
+`make menuconfig`
 
 * Opens a text-based configuration menu for the project.
 * Use up & down arrow keys to navigate the menu.
@@ -41,11 +41,7 @@
 
 ## Compiling the Project
 
-<<<<<<< HEAD
-`idf.py build`
-=======
 `make -j4 all`
->>>>>>> 53509c7b
 
 ... will compile app, bootloader and generate a partition table based on the config.
 
@@ -55,47 +51,29 @@
 
 When the build finishes, it will print a command line to use esptool.py to flash the chip. However you can also do this automatically by running:
 
-<<<<<<< HEAD
-`idf.py flash`
-=======
 `make -j4 flash`
->>>>>>> 53509c7b
 
-This will flash the entire project (app, bootloader and partition table) to a new chip. The settings for serial port flashing can be configured with `idf.py menuconfig`.
+This will flash the entire project (app, bootloader and partition table) to a new chip. The settings for serial port flashing can be configured with `make menuconfig`.
 
-You don't need to run `idf.py build` before running `idf.py flash`, `idf.py flash` will automatically rebuild anything which needs it.
+You don't need to run `make all` before running `make flash`, `make flash` will automatically rebuild anything which needs it.
 
 ## Viewing Serial Output
 
-<<<<<<< HEAD
-The `idf.py monitor` target uses the [idf_monitor tool](https://esp-idf.readthedocs.io/en/latest/get-started/idf-monitor.html) to display serial output from the ESP32. idf_monitor also has a range of features to decode crash output and interact with the device. [Check the documentation page for details](https://esp-idf.readthedocs.io/en/latest/get-started/idf-monitor.html).
-=======
 The `make monitor` target uses the [idf_monitor tool](https://docs.espressif.com/projects/esp-idf/en/latest/get-started/idf-monitor.html) to display serial output from the ESP32. idf_monitor also has a range of features to decode crash output and interact with the device. [Check the documentation page for details](https://docs.espressif.com/projects/esp-idf/en/latest/get-started/idf-monitor.html).
->>>>>>> 53509c7b
 
 Exit the monitor by typing Ctrl-].
 
 To build, flash and monitor output in one pass, you can run:
 
-<<<<<<< HEAD
-`idf.py flash monitor`
-=======
 `make -j4 flash monitor`
->>>>>>> 53509c7b
 
 ## Compiling & Flashing Only the App
 
 After the initial flash, you may just want to build and flash just your app, not the bootloader and partition table:
 
-* `idf.py app` - build just the app.
-* `idf.py app-flash` - flash just the app.
+* `make app` - build just the app.
+* `make app-flash` - flash just the app.
 
-<<<<<<< HEAD
-`idf.py app-flash` will automatically rebuild the app if it needs it.
-
-(In normal development there's no downside to reflashing the bootloader and partition table each time, if they haven't changed.)
-
-=======
 `make app-flash` will automatically rebuild the app if any source files have changed.
 
 (In normal development there's no downside to reflashing the bootloader and partition table each time, if they haven't changed.)
@@ -110,7 +88,7 @@
 make -j5 flash monitor
 ```
 
->>>>>>> 53509c7b
+
 ## The Partition Table
 
 Once you've compiled your project, the "build" directory will contain a binary file with a name like "my_app.bin". This is an ESP32 image binary that can be loaded by the bootloader.
@@ -119,20 +97,20 @@
 
 Each entry in the partition table has a name (label), type (app, data, or something else), subtype and the offset in flash where the partition is loaded.
 
-The simplest way to use the partition table is to `idf.py menuconfig` and choose one of the simple predefined partition tables:
+The simplest way to use the partition table is to `make menuconfig` and choose one of the simple predefined partition tables:
 
 * "Single factory app, no OTA"
 * "Factory app, two OTA definitions"
 
-In both cases the factory app is flashed at offset 0x10000. If you `idf.py partition_table` then it will print a summary of the partition table.
+In both cases the factory app is flashed at offset 0x10000. If you `make partition_table` then it will print a summary of the partition table.
 
 For more details about partition tables and how to create custom variations, view the [`docs/en/api-guides/partition-tables.rst`](docs/en/api-guides/partition-tables.rst) file.
 
 ## Erasing Flash
 
-The `idf.py flash` target does not erase the entire flash contents. However it is sometimes useful to set the device back to a totally erased state, particularly when making partition table changes or OTA app updates. To erase the entire flash, run `idf.py erase_flash`.
+The `make flash` target does not erase the entire flash contents. However it is sometimes useful to set the device back to a totally erased state, particularly when making partition table changes or OTA app updates. To erase the entire flash, run `make erase_flash`.
 
-This can be combined with other targets, ie `idf.py erase_flash flash` will erase everything and then re-flash the new app, bootloader and partition table.
+This can be combined with other targets, ie `make erase_flash flash` will erase everything and then re-flash the new app, bootloader and partition table.
 
 # Resources
 
